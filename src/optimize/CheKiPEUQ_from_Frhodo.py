import numpy as np
import sys; sys.path.append('../../'); import os
sys.path.append(os.path.join(os.path.dirname(__file__))) #This is so that CheKiPEUQ_local can be found properly. Otherwise there are problems importing CKPQ.parameter_estimation

# try:
    # import CheKiPEUQ as CKPQ
    # print("line 5 it is importing CheKiPEUQ!")
# except:
    # import os #The below lines are to allow CheKiPEUQ_local to be called regardless of user's working directory.
    # lenOfFileName = len(os.path.basename(__file__)) #This is the name of **this** file.
    # absPathWithoutFileName = os.path.abspath(__file__)[0:-1*lenOfFileName]
    # sys.path.append(absPathWithoutFileName)
    # import optimize.CheKiPEUQ_local as CKPQ #might need to put Frhodo.CheKiPEUQ_local or something like that.
    # # compare to C:\Users\fvs\Documents\GitHub\CheKiPEUQ\CheKiPEUQ\InverseProblem.py
    # print("line 14 it is in the except statement of importing CheKiPEUQ!")
    
lenOfFileName = len(os.path.basename(__file__)) #This is the name of **this** file.
absPathWithoutFileName = os.path.abspath(__file__)[0:-1*lenOfFileName]
sys.path.append(absPathWithoutFileName)
import optimize.CheKiPEUQ_local as CKPQ #might need to put Frhodo.CheKiPEUQ_local or something like that.
    
try:
    import CiteSoft
except:
    import os #The below lines are to allow CiteSoftLocal to be called regardless of user's working directory.
    lenOfFileName = len(os.path.basename(__file__)) #This is the name of **this** file.
    absPathWithoutFileName = os.path.abspath(__file__)[0:-1*lenOfFileName]
    sys.path.append(absPathWithoutFileName)
    import CiteSoftLocal as CiteSoft

#get things ready for CiteSoft entry...
software_name = "CheKiPEUQ Bayesian Parameter Estimation"
software_version = "1.0.0"
software_unique_id = "https://doi.org/10.1002/cctc.202000953"
software_kwargs = {"version": software_version, "author": ["Aditya Savara", "Eric A. Walker"], "doi": "https://doi.org/10.1002/cctc.202000953", "cite": "Savara, A. and Walker, E.A. (2020), CheKiPEUQ Intro 1: Bayesian Parameter Estimation Considering Uncertainty or Error from both Experiments and Theory. ChemCatChem. Accepted. doi:10.1002/cctc.202000953"} 

##### DISABLING CITESOFT EXPORTATION FOR NOW BECAUSE IT WAS BECOMING EXPORTED TOO MANY TIMES WITH MULTI-PROCESSING EVEN WHEN ONLY AS AN IMPORT_CITE.
#CiteSoft.import_cite(unique_id=software_unique_id, software_name=software_name, write_immediately=True, **software_kwargs)
#decorator CiteSoft.after_call_compile_consolidated_log()
#decorator CiteSoft.module_call_cite(unique_id=software_unique_id, software_name=software_name, **software_kwargs)
def load_into_CheKiPUEQ(simulation_function, observed_data, pars_initial_guess = [], pars_lower_bnds=[], pars_upper_bnds =[], pars_bnds_exist = [], observed_data_lower_bounds=[], observed_data_upper_bounds=[], weights_data=[], pars_uncertainty_distribution='automatic', sigma_multiple = 3.0, num_rate_constants_and_rate_constant_parameters=[]):
    #observed_data is an array of values of observed data (can be nested if there is more than one observable)
    #pars_lower_bnds and pars_upper_bnds are the bounds of the parameters ('coefficents') in absolute values.
    #  for 'uniform' distribution the bounds are taken directly. For Gaussian, the larger of the 2 deltas is taken and divided by 3 for sigma.
    # rate_constants_parameters_bnds_exist is an array-like with values like [True False] where the Booleans are about whether the parameter has a lower bound and upper bound, respectively. So there is one pair of booleans per parameter.
    #pars_initial_guess is the initial guess for the parameters ('coefficients')
    #weights_data is an optional array of values that matches observed data in length.
    #sigma_multiple is how many sigma the bounds are equal to (relative to mean).
    #pars_uncertainty_distribution allows 3 choices: automatic, gaussian, uniform.  Automatic gives 'uniform' to the rate constants and 'gaussian' to the rate_constant_parameters.
    #num_rate_constants_and_rate_constant_parameters  allows the 'automatic setting of pars_uncertainty_distribution to assign distribution types based on the par index. If not supplied, everything is assumed to be a rate_constant.
    try:
        import CheKiPEUQ.UserInput as UserInput
        print("line 44, somehow imported CheKiPEUQ UserInput!!!")
    except:
        import optimize.CheKiPEUQ_local.UserInput as UserInput
    #TODO: put a "clear UserInput" type call here to UnitTesterSG_local
    
    if len(num_rate_constants_and_rate_constant_parameters) == 0: num_rate_constants_and_rate_constant_parameters = [len(pars_initial_guess), 0]
    
    UserInput.responses['responses_abscissa'] = []
    UserInput.responses['responses_observed'] = np.array(observed_data).T
    num_responses = np.shape(UserInput.responses['responses_observed'])[0]
    UserInput.responses['responses_observed_uncertainties'] = []
    if len(observed_data_lower_bounds) > 0: #assume that both lower and upper bounds exist on data if there is a lower bounds array provided.
        UserInput.responses['responses_observed_uncertainties'] = extract_larger_delta_and_make_sigma_values(UserInput.responses['responses_observed'], observed_data_lower_bounds, observed_data_upper_bounds, sigma_multiple)   
    try:
        #weights_data = np.atleast_2d(weights_data).T
        UserInput.responses['responses_observed_weighting'] = weights_data #(weights_data*np.ones(num_responses)).T
    except:
        print("There was an error in the weightings in CheKiPEUQ_from_Frhodo processing.")
    UserInput.model['InputParameterPriorValues'] = pars_initial_guess
    if pars_uncertainty_distribution.lower() == 'uniform': #make an array of -1 for uncertainties to signify a uniform distribution.
        UserInput.model['InputParametersPriorValuesUncertainties'] = -1*np.ones(len(pars_initial_guess))
    if pars_uncertainty_distribution.lower() == 'gaussian': 
        UserInput.model['InputParametersPriorValuesUncertainties'] = extract_larger_delta_and_make_sigma_values(pars_initial_guess, pars_lower_bnds, pars_upper_bnds, sigma_multiple)
    if pars_uncertainty_distribution.lower() == 'automatic' or pars_uncertainty_distribution.lower() == 'auto': 
        num_rate_constants = num_rate_constants_and_rate_constant_parameters[0] 
        num_rate_constants_parameters = num_rate_constants_and_rate_constant_parameters[1]
        rate_constant_uncertainties = -1*np.ones(num_rate_constants_parameters) #by default, use uniform for the rate_constant_uncertainties (signified by -1).
        rate_constant_parameters_uncertainties = extract_larger_delta_and_make_sigma_values(pars_initial_guess[num_rate_constants+0:], pars_lower_bnds[num_rate_constants+0:], pars_upper_bnds[num_rate_constants+0:], sigma_multiple)  #this returns a 1 sigma value for a gaussian, assuming that the range indicates a certain sigma_multiple in each direction. The "+0" is to start at next value with array indexing. Kind of like "-1 +1".
        UserInput.model['InputParametersPriorValuesUncertainties'] = np.concatenate( (rate_constant_uncertainties, rate_constant_parameters_uncertainties) )
    if len(pars_bnds_exist)> 1: #If this is not a blank list, we're going to check each entry. For anything which has a "False", we are going to set the InputParametersPriorValuesUncertainties value to "-1" to indicate uniform since that means it can't be a Gaussian.
        for exist_index, lower_upper_booleans in enumerate(pars_bnds_exist):
            #print("line 85", exist_index, lower_upper_booleans, np.sum(lower_upper_booleans))
            if np.sum(lower_upper_booleans) < 2: #True True will add to 2, anything else does not pass.
                UserInput.model['InputParametersPriorValuesUncertainties'][exist_index] = -1
    #print("line 86", UserInput.model['InputParametersPriorValuesUncertainties']) 
    
    #CheKiPEUQ cannot handle much larger than 1E100 for upper bounds.
    for upper_bound_index, upper_bound in enumerate(pars_upper_bnds):
        if upper_bound > 1.0E100:
            pars_upper_bnds[upper_bound_index] = 1.0E100

    #CheKiPEUQ cannot handle much more negative than -1E100 for lower bounds.
    for lower_bound_index, lower_bound in enumerate(pars_lower_bnds):
        if lower_bound < -1.0E100:
            pars_lower_bnds[lower_bound_index] = -1.0E100
    
    UserInput.model['InputParameterPriorValues_upperBounds'] = np.array(pars_upper_bnds)
    UserInput.model['InputParameterPriorValues_lowerBounds'] = np.array(pars_lower_bnds)
    UserInput.model['simulateByInputParametersOnlyFunction'] = simulation_function
    #print("line 61", CKPQ.frog)
    PE_object = CKPQ.parameter_estimation(UserInput)
    return PE_object

def get_log_posterior_density(PE_object, parameters):
    return PE_object.getLogP(parameters)

#calculates delta between initial guess and bounds, takes the larger delta, and divides by sigma_multiple to return sigma.
def extract_larger_delta_and_make_sigma_values(initial_guess, lower_bound, upper_bound, sigma_multiple):
    #can probably be done faster with some kind of arrays and zipping, but for simple algorithm will use for loop and if statements.
    sigma_values = np.zeros(len(initial_guess)) #just initializing.
    for index in range(len(initial_guess)):
        upper_delta = np.abs(upper_bound[index]-initial_guess[index])
        lower_delta = np.abs(lower_bound[index]-initial_guess[index])
        max_delta = np.max([upper_delta,lower_delta])
        current_sigma = max_delta/np.float(sigma_multiple)
        sigma_values[index] = current_sigma
    return sigma_values
    
#This currently assumes all bounds are in pairs, but does not assume they are asymmetric.    
def get_varying_rate_vals_and_bnds(rate_vals, rate_bnds):
    #this takes in shock['rate_vals'] and and shock['rate_bnds'] returns the indices of the rate_vals that are varying, as well as their bounds.
    varying_rate_vals_indices = []
    varying_rate_vals_initial_guess = []
    varying_rate_vals_lower_bnds = []
    varying_rate_vals_upper_bnds = []
    for bounds_index, bounds_pair in enumerate(rate_bnds):
        if np.isnan(bounds_pair[0]) == False or np.isnan(bounds_pair[1]) == False: #this means there is a pair of bounds.
            varying_rate_vals_indices.append(bounds_index) #store this index.
            varying_rate_vals_initial_guess.append(rate_vals[bounds_index]) #append current rate_val
            varying_rate_vals_lower_bnds.append(rate_bnds[bounds_index][0]) #append current lower bound
            varying_rate_vals_upper_bnds.append(rate_bnds[bounds_index][1]) #append current upper bound
    return varying_rate_vals_indices, varying_rate_vals_initial_guess, varying_rate_vals_lower_bnds, varying_rate_vals_upper_bnds
    
def get_consolidated_parameters_arrays(rate_constants_values, rate_constants_lower_bnds, rate_constants_upper_bnds, rate_constants_bnds_exist, rate_constants_parameters_values, rate_constants_parameters_lower_bnds, rate_constants_parameters_upper_bnds, rate_constants_parameters_bnds_exist, return_unbounded_indices=True):
    #A. Savara recommends 'uniform' for rate constants and 'gaussian' for things like "log(A)" and "Ea"    
    #note that we use "pars_values" as the variable name because it can be pars_initial_guess or pars_current_guess and this makes the function more general.
    
    #we first start the arrays using the rate_constants arrays.
    pars_values = np.array(rate_constants_values).flatten()
    pars_lower_bnds = np.array(rate_constants_lower_bnds).flatten()
    pars_upper_bnds = np.array(rate_constants_upper_bnds).flatten()
    rate_constants_bnds_exist = np.array(rate_constants_bnds_exist, dtype = bool) #Can't flatten() because these have to be retained as pairs;
    
    #Now we concatenate those with the rate_constant_parameters arrays.
    pars_values = np.concatenate( (pars_values , np.array(rate_constants_parameters_values).flatten()) ) 
    pars_lower_bnds = np.concatenate( (pars_lower_bnds, np.array(rate_constants_parameters_lower_bnds).flatten()) )
    pars_upper_bnds = np.concatenate( (pars_upper_bnds, np.array(rate_constants_parameters_upper_bnds).flatten()) ) 
    pars_bnds_exist = np.concatenate( (rate_constants_bnds_exist, np.array(rate_constants_parameters_bnds_exist, dtype = bool) )) #Can't flatten() because these have to be retained as pairs; 
    
    unbounded_indices = []  #need to make this even if it will not be populated.
    if return_unbounded_indices==True:
        if len(pars_bnds_exist)> 1: #If this is not a blank list, we're going to check each entry. For anything which has a "False", we are going to set the InputParametersPriorValuesUncertainties value to "-1" to indicate uniform since that means it can't be a Gaussian.
            #pars_bnds_exist has values like [True False] for each parameter. [True False] would mean it has a lower bound but no upper bound.
            for exist_index, lower_upper_booleans in enumerate(pars_bnds_exist):
                if np.sum(lower_upper_booleans) < 2: #True True will add to 2, anything else does not pass.
                    unbounded_indices.append(exist_index)
        unbounded_indices = np.atleast_1d(np.array(unbounded_indices))
                
    return pars_values, pars_lower_bnds, pars_upper_bnds, pars_bnds_exist, unbounded_indices
    
def remove_unbounded_values(array_to_truncate, unbounded_indices):
<<<<<<< HEAD
    truncated_array = np.delete(array_to_truncate, unbounded_indices, axis=0)
=======
    print("line 164", unbounded_indices, array_to_truncate)
    truncated_array = np.delete(array_to_truncate, unbounded_indices, axis=0)
    print("line 164", unbounded_indices, truncated_array)
>>>>>>> b5b32d49
    return truncated_array<|MERGE_RESOLUTION|>--- conflicted
+++ resolved
@@ -161,11 +161,8 @@
     return pars_values, pars_lower_bnds, pars_upper_bnds, pars_bnds_exist, unbounded_indices
     
 def remove_unbounded_values(array_to_truncate, unbounded_indices):
-<<<<<<< HEAD
-    truncated_array = np.delete(array_to_truncate, unbounded_indices, axis=0)
-=======
     print("line 164", unbounded_indices, array_to_truncate)
     truncated_array = np.delete(array_to_truncate, unbounded_indices, axis=0)
     print("line 164", unbounded_indices, truncated_array)
->>>>>>> b5b32d49
+
     return truncated_array