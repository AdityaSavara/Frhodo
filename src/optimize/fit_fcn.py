# This file is part of Frhodo. Copyright © 2020, UChicago Argonne, LLC
# and licensed under BSD-3-Clause. See License.txt in the top-level 
# directory for license and copyright information.

import io, contextlib
import numpy as np
from scipy.optimize import minimize_scalar
from scipy.interpolate import CubicSpline
from scipy import stats
from copy import deepcopy

import mech_fcns
from optimize.fit_coeffs import fit_coeffs

mpMech = {}

def initialize_parallel_worker(mech_txt, coeffs, coeffs_bnds, rate_bnds):
    mpMech['obj'] = mech = mech_fcns.Chemical_Mechanism()

    # hide mechanism loading problems because they will already have been seen
    with contextlib.redirect_stderr(io.StringIO()):
        with contextlib.redirect_stdout(io.StringIO()):
            mech.set_mechanism(mech_txt)    # load mechanism from yaml text in memory

    mech.coeffs = deepcopy(coeffs)
    mech.coeffs_bnds = deepcopy(coeffs_bnds)
    mech.rate_bnds = deepcopy(rate_bnds)

def weighted_quantile(values, quantiles, weights=None, values_sorted=False, old_style=False):
    """ https://stackoverflow.com/questions/21844024/weighted-percentile-using-numpy
    Very close to numpy.percentile, but supports weights.
    NOTE: quantiles should be in [0, 1]!
    :param values: numpy.array with data
    :param quantiles: array-like with many quantiles needed
    :param sample_weight: array-like of the same length as `array`
    :param values_sorted: bool, if True, then will avoid sorting of
        initial array
    :param old_style: if True, will correct output to be consistent
        with numpy.percentile.
    :return: numpy.array with computed quantiles.
    """
    nonNan_idx = np.where(values!=np.nan)
    values = np.array(values[nonNan_idx])
    quantiles = np.array(quantiles)
    if weights is None or len(weights) == 0:
        weights = np.ones(len(values))
    weights = np.array(weights[nonNan_idx])
    assert np.all(quantiles >= 0) and np.all(quantiles <= 1), \
        'quantiles should be in [0, 1]'

    if not values_sorted:
        sorter = np.argsort(values)
        values = values[sorter]
        weights = weights[sorter]

    weighted_quantiles = np.cumsum(weights) - 0.5 * weights
    if old_style: # To be convenient with numpy.percentile
        weighted_quantiles -= weighted_quantiles[0]
        weighted_quantiles /= weighted_quantiles[-1]
    else:
        weighted_quantiles /= np.sum(weights)
    return np.interp(quantiles, weighted_quantiles, values)

def outlier(x, a=2, c=1, weights=[], max_iter=25, percentile=0.25):
    def diff(x_outlier):
        if len(x_outlier) < 2: 
            return 1
        else:
            return np.diff(x_outlier)[0]

    x = np.abs(x.copy())
    percentiles = [percentile, 1-percentile]
    x_outlier = []
    if a != 2: # define outlier with 1.5 IQR rule
        for n in range(max_iter):
            if diff(x_outlier) == 0:   # iterate until res_outlier is the same as prior iteration
                break
                
            if len(x_outlier) > 0:
                x = x[x < x_outlier[-1]] 
            
            [q1, q3] = weighted_quantile(x, percentiles, weights=weights)
            iqr = q3 - q1       # interquartile range      
            
            if len(x_outlier) == 2:
                del x_outlier[0]
            
            x_outlier.append(q3 + iqr*1.5)
        
        x_outlier = x_outlier[-1]
    else:
        x_outlier = 1

    return c*x_outlier
    
def generalized_loss_fcn(x, mu=0, a=2, c=1):    # defaults to L2 loss
    c_2 = c**2
    x_c_2 = (x-mu)**2/c_2
    
    if a == 1:          # generalized function reproduces
        loss = (x_c_2 + 1)**(0.5) - 1
    if a == 2:
        loss = 0.5*x_c_2
    elif a == 0:
        loss = np.log(0.5*x_c_2+1)
    elif a == -2:       # generalized function reproduces
        loss = 2*x_c_2/(x_c_2 + 4)
    elif a <= -1000:    # supposed to be negative infinity
        loss = 1 - np.exp(-0.5*x_c_2)
    else:
        loss = np.abs(a-2)/a*((x_c_2/np.abs(a-2) + 1)**(a/2) - 1)

    return loss*c_2 + mu  # multiplying by c^2 is not necessary, but makes order appropriate

def rescale_loss_fcn(x, loss, x_outlier=None, weights=[]):
    if x_outlier is not None:
        trimmed_indices = np.argwhere(abs(x) < x_outlier)
        x = x[trimmed_indices]
        loss_trimmed = loss[trimmed_indices]
        weights = weights[trimmed_indices]
    else:
        loss_trimmed = loss

    if len(weights) == len(x):
        x_q1, x_q3 = weighted_quantile(x, [0.0, 1.0], weights=weights)
        loss_q1, loss_q3 = weighted_quantile(loss_trimmed, [0.0, 1.0], weights=weights)
    else:
        x_q1, x_q3 = x.min(), x.max()
        loss_q1, loss_q3 = loss_trimmed.min(), loss_trimmed.max()
    
    return (x_q3 - x_q1)/(loss_q3 - loss_q1)*(loss - loss_q1) + x_q1

def update_mech_coef_opt(mech, coef_opt, x):
    mech_changed = False
    for i, idxDict in enumerate(coef_opt):
        rxnIdx, coefName = idxDict['rxnIdx'], idxDict['coefName']
        if mech.coeffs[rxnIdx][coefName] != x[i]:       # limits mech changes. Should increase speed a little
            mech_changed = True
            mech.coeffs[rxnIdx][coefName] = x[i]
    
    if mech_changed:
        mech.modify_reactions(mech.coeffs)  # Update mechanism with new coefficients
  
def calculate_residuals(args_list):                                                                                                                                                                 
    def time_adjust_func(t_offset, t_adjust, t_sim, obs_sim, t_exp, obs_exp, weights, 
                         loss_alpha=2, loss_c=1, scale='Linear', DoF=1, opt_type='Residual', 
                         verbose=False):

        def calc_exp_bounds(t_sim, t_exp):
            t_bounds = [max([t_sim[0], t_exp[0]])]       # Largest initial time in SIM and Exp
            t_bounds.append(min([t_sim[-1], t_exp[-1]])) # Smallest final time in SIM and Exp
            # Values within t_bounds
            exp_bounds = np.where(np.logical_and((t_exp >= t_bounds[0]),(t_exp <= t_bounds[1])))[0]
        
            return exp_bounds

        t_sim_shifted = t_sim + t_offset + t_adjust

        # Compare SIM Density Grad vs. Experimental
        exp_bounds = calc_exp_bounds(t_sim_shifted, t_exp)
        t_exp, obs_exp, weights = t_exp[exp_bounds], obs_exp[exp_bounds], weights[exp_bounds]
        
        f_interp = CubicSpline(t_sim_shifted.flatten(), obs_sim.flatten())
        obs_sim_interp = f_interp(t_exp)
        
        if scale == 'Linear':
            resid = np.subtract(obs_exp, obs_sim_interp)                                                     
                                                    
        elif scale == 'Log':
            ind = np.argwhere(((obs_exp!=0.0)&(obs_sim_interp!=0.0)))
            weights = weights[ind].flatten()
            m = np.divide(obs_exp[ind], obs_sim_interp[ind])
            resid = np.log10(np.abs(m)).flatten()
        
        resid_outlier = outlier(resid, a=loss_alpha, c=loss_c, weights=weights)
        loss = generalized_loss_fcn(resid, a=loss_alpha, c=resid_outlier)
        loss = rescale_loss_fcn(np.abs(resid), loss, resid_outlier, weights)

        loss_sqr = loss**2
        wgt_sum = weights.sum()
        N = wgt_sum - DoF
        if N <= 0:
            N = wgt_sum
        stderr_sqr = (loss_sqr*weights).sum()/N
        chi_sqr = loss_sqr/stderr_sqr
        std_resid = chi_sqr**(0.5)
        #loss_scalar = (chi_sqr*weights).sum()
        loss_scalar = weighted_quantile(std_resid, 0.5, weights=weights)    # median value
                                                  
        if verbose:                                                                                                           
            output = {'chi_sqr': chi_sqr, 'resid': resid, 'resid_outlier': resid_outlier,
                      'loss': loss_scalar, 'weights': weights, 'obs_sim_interp': obs_sim_interp,
                      'obs_exp': obs_exp}

            if opt_type == 'Bayesian': # need to calculate aggregate weights to reduce outliers in bayesian
                SSE = generalized_loss_fcn(resid)
                SSE = rescale_loss_fcn(np.abs(resid), SSE, resid_outlier, weights)
                loss_weights = loss/SSE # comparison is between selected loss fcn and SSE (L2 loss)
                output['aggregate_weights'] = weights*loss_weights

            return output
                                                                                                                            
        else:   # needs to return single value for optimization
            return loss_scalar
    
    def calc_density(x, data, dim=1):
        stdev = np.std(data)
        [q1, q3] = weighted_quantile(data, [0.25, 0.75])
        iqr = q3 - q1       # interquartile range   
        A = np.min([stdev, iqr/1.34])/stdev  # bandwidth is multiplied by std of sample
        bw = 0.9*A*len(data)**(-1./(dim+4))

        return stats.gaussian_kde(data, bw_method=bw)(x)
        
    def OoM(x):
        if not isinstance(x, np.ndarray):
            x = np.array(x)
        x[x==0] = 1                       # if zero, make OoM 0
        return np.floor(np.log10(np.abs(x)))
                                                                                                                                                                                                                                                                                                
    var, coef_opt, x, shock = args_list
    mech = mpMech['obj']
                                             
    # Optimization Begins, update mechanism
    update_mech_coef_opt(mech, coef_opt, x)

    T_reac, P_reac, mix = shock['T_reactor'], shock['P_reactor'], shock['thermo_mix']
    
    SIM_kwargs = {'u_reac': shock['u2'], 'rho1': shock['rho1'], 'observable': shock['observable'], 
                  't_lab_save': None, 'sim_int_f': var['sim_interp_factor'], 
                  'ODE_solver': var['ode_solver'], 'rtol': var['ode_rtol'], 'atol': var['ode_atol']}
    
    if '0d Reactor' in var['name']:
        SIM_kwargs['solve_energy'] = var['solve_energy']
        SIM_kwargs['frozen_comp'] = var['frozen_comp']
    
                                                            
    SIM, verbose = mech.run(var['name'], var['t_end'], T_reac, P_reac, mix, **SIM_kwargs)    
    ind_var, obs_sim = SIM.independent_var[:,None], SIM.observable[:,None]
    
    weights = shock['weights_trim']
    obs_exp = shock['exp_data_trim']
    
    if not np.any(var['t_unc']):
        t_unc = 0
    else:
        t_unc_OoM = np.mean(OoM(var['t_unc']))  # Do at higher level in code? (computationally efficient)
        # calculate time adjust with mse (loss_alpha = 2, loss_c =1)                                                                         
        time_adj_decorator = lambda t_adjust: time_adjust_func(shock['time_offset'], t_adjust*10**t_unc_OoM, 
                ind_var, obs_sim, obs_exp[:,0], obs_exp[:,1], weights, scale=var['scale'], 
                DoF=len(coef_opt), opt_type=var['obj_fcn_type'])
        
        res = minimize_scalar(time_adj_decorator, bounds=var['t_unc']/10**t_unc_OoM, method='bounded')
        t_unc = res.x*10**t_unc_OoM
    
    output = time_adjust_func(shock['time_offset'], t_unc, ind_var, obs_sim, obs_exp[:,0], obs_exp[:,1], 
                              weights, loss_alpha=var['loss_alpha'], loss_c=var['loss_c'], 
                              scale=var['scale'], DoF=len(coef_opt), opt_type=var['obj_fcn_type'], 
                              verbose=True)  

    output['shock'] = shock
    output['independent_var'] = ind_var
    output['observable'] = obs_sim

    plot_stats = True
    if plot_stats:
        x = np.linspace(output['resid'].min(), output['resid'].max(), 300)
        density = calc_density(x, output['resid'], dim=1)   #kernel density estimation
        output['KDE'] = np.column_stack((x, density))

    return output

# Using optimization vs least squares curve fit because y_range's change if time_offset != 0
class Fit_Fun:
    def __init__(self, input_dict):
        self.parent = input_dict['parent']
        self.shocks2run = input_dict['shocks2run']
        self.data = self.parent.series.shock
        self.coef_opt = input_dict['coef_opt']
        self.rxn_coef_opt = input_dict['rxn_coef_opt']
        self.x0 = input_dict['x0']
        self.mech = input_dict['mech']
        self.var = self.parent.var
        self.t_unc = (-self.var['time_unc'], self.var['time_unc'])
        
        self.opt_type = 'local' # this is updated outside of the class
        
        self.dist = self.parent.optimize.dist
        self.opt_settings = {'obj_fcn_type': self.parent.optimization_settings.get('obj_fcn', 'type'),
                             'scale': self.parent.optimization_settings.get('obj_fcn', 'scale'),
                             'loss_alpha': self.parent.optimization_settings.get('obj_fcn', 'alpha'),
                             'loss_c': self.parent.optimization_settings.get('obj_fcn', 'c'),
                             'bayes_dist_type': self.parent.optimization_settings.get('obj_fcn', 'bayes_dist_type'),
                             'bayes_unc_sigma': self.parent.optimization_settings.get('obj_fcn', 'bayes_unc_sigma')}

        if 'multiprocessing' in input_dict:
            self.multiprocessing = input_dict['multiprocessing']
        
        if 'pool' in input_dict:
            self.pool = input_dict['pool']
        else:
            self.multiprocessing = False
        
        self.signals = input_dict['signals']
        
        self.i = 0        
        self.__abort = False

        if self.opt_settings['obj_fcn_type'] == 'Bayesian': # initialize Bayesian_dictionary if Bayesian selected
            #Step 1 of Bayesian:  Prepare any variables that need to be passed in for Bayesian PE_object creation.
            #Step 2 of Bayesian:  populate Bayesian_dict with any variables and uncertainties needed.
            self.Bayesian_dict = {}
            self.Bayesian_dict['pars_uncertainty_distribution'] = self.opt_settings['bayes_dist_type']  #options can be 'Auto', 'Gaussian' or 'Uniform'. 
            # T. Sikes: The options for self.opt_settings['bayes_dist_type'] is now Automatic, Gaussian, or Uniform
            
            #A. Savara recommends 'uniform' for rate constants and 'gaussian' for things like "log(A)" and "Ea"
            self.Bayesian_dict['rate_constants_initial_guess'] = deepcopy(self.x0)
            self.Bayesian_dict['rate_constants_lower_bnds'] = deepcopy(input_dict['bounds']['lower'])
            self.Bayesian_dict['rate_constants_upper_bnds'] = deepcopy(input_dict['bounds']['upper'])
            num_rate_consants = len(self.Bayesian_dict['rate_constants_initial_guess'])
            self.Bayesian_dict['rate_constants_bnds_exist'] =  np.array(np.ones((num_rate_consants,2)), dtype = bool) #From Jan 2021, we are setting [True True] for each rate_constant.

            self.Bayesian_dict['rate_constants_parameters_changing'] = deepcopy(self.coef_opt)
            self.Bayesian_dict['rate_constants_parameters_initial_guess'] = []
            self.Bayesian_dict['rate_constants_parameters_lower_bnds'] = []
            self.Bayesian_dict['rate_constants_parameters_upper_bnds'] = []
            self.Bayesian_dict['rate_constants_parameters_bnds_exist'] = []
            for rxn_coef in self.rxn_coef_opt:
                self.Bayesian_dict['rate_constants_parameters_initial_guess'].append(deepcopy(rxn_coef['coef_x0'])) 
                self.Bayesian_dict['rate_constants_parameters_lower_bnds'].append(deepcopy(rxn_coef['coef_bnds']['lower']))
                self.Bayesian_dict['rate_constants_parameters_upper_bnds'].append(deepcopy(rxn_coef['coef_bnds']['upper']))
                self.Bayesian_dict['rate_constants_parameters_bnds_exist'].extend(list(deepcopy(rxn_coef['coef_bnds']['exist']))) #we can't use append because this is a list of lists/array, and we want parallel construction.
            self.Bayesian_dict['rate_constants_parameters_initial_guess'] = np.array(self.Bayesian_dict['rate_constants_parameters_initial_guess']).flatten()
            self.Bayesian_dict['rate_constants_parameters_lower_bnds'] = np.array(self.Bayesian_dict['rate_constants_parameters_lower_bnds']).flatten()
            self.Bayesian_dict['rate_constants_parameters_upper_bnds'] = np.array(self.Bayesian_dict['rate_constants_parameters_upper_bnds']).flatten()
            #self.Bayesian_dict['rate_constants_parameters_bnds_exist'] does not get flattened because it is a list of list/arrays (so we don't want it flattened).

<<<<<<< HEAD
=======
            print("line 310 !!!!!! the below shows that the activation energy initial guess is 34 million!!! It does not match the reaction table.")
            print("line 310 rate_constants_parameters_initial_guess", len(self.Bayesian_dict['rate_constants_parameters_initial_guess']), self.Bayesian_dict['rate_constants_parameters_initial_guess'])
            print("line 310 rate_constants_parameters_lower_bnds", len(self.Bayesian_dict['rate_constants_parameters_lower_bnds']), self.Bayesian_dict['rate_constants_parameters_lower_bnds'])
            print("line 310 rate_constants_parameters_upper_bnds", len(self.Bayesian_dict['rate_constants_parameters_upper_bnds']), self.Bayesian_dict['rate_constants_parameters_upper_bnds'])
            print("line 310 rate_constants_parameters_bnds_exist", len(self.Bayesian_dict['rate_constants_parameters_bnds_exist']), self.Bayesian_dict['rate_constants_parameters_bnds_exist'])
            print("line 310", self.rxn_coef_opt);
>>>>>>> b5b32d49
            Bayesian_dict = self.Bayesian_dict            
            import optimize.CheKiPEUQ_from_Frhodo    
            #concatenate all of the initial guesses and bounds. 
            Bayesian_dict['pars_initial_guess'], Bayesian_dict['pars_lower_bnds'],Bayesian_dict['pars_upper_bnds'], Bayesian_dict['pars_bnds_exist'], Bayesian_dict['unbounded_indices'] = optimize.CheKiPEUQ_from_Frhodo.get_consolidated_parameters_arrays( 
                Bayesian_dict['rate_constants_initial_guess'],
                Bayesian_dict['rate_constants_lower_bnds'],
                Bayesian_dict['rate_constants_upper_bnds'],                
                Bayesian_dict['rate_constants_bnds_exist'],
                Bayesian_dict['rate_constants_parameters_initial_guess'],
                Bayesian_dict['rate_constants_parameters_lower_bnds'],
                Bayesian_dict['rate_constants_parameters_upper_bnds'],
                Bayesian_dict['rate_constants_parameters_bnds_exist'],
                return_unbounded_indices=True
                )
            #remove the unbounded values.
            Bayesian_dict['pars_initial_guess_truncated'] = optimize.CheKiPEUQ_from_Frhodo.remove_unbounded_values(Bayesian_dict['pars_initial_guess'], Bayesian_dict['unbounded_indices'] )
            Bayesian_dict['pars_lower_bnds_truncated'] = optimize.CheKiPEUQ_from_Frhodo.remove_unbounded_values( Bayesian_dict['pars_lower_bnds'], Bayesian_dict['unbounded_indices'] )
            Bayesian_dict['pars_upper_bnds_truncated'] = optimize.CheKiPEUQ_from_Frhodo.remove_unbounded_values( Bayesian_dict['pars_upper_bnds'], Bayesian_dict['unbounded_indices'] )
            Bayesian_dict['pars_bnds_exist_truncated'] = optimize.CheKiPEUQ_from_Frhodo.remove_unbounded_values( Bayesian_dict['pars_bnds_exist'], Bayesian_dict['unbounded_indices'] )


            
    
    def __call__(self, s, optimizing=True):                                                                    
        def append_output(output_dict, calc_resid_output):
            for key in calc_resid_output:
                if key not in output_dict:
                    output_dict[key] = []
                    
                output_dict[key].append(calc_resid_output[key])
            
            return output_dict
        
        if self.__abort: 
            raise Exception('Optimization terminated by user')
            self.signals.log.emit('\nOptimization aborted')
            return
        
        # Convert to mech values
        log_opt_rates = s*self.x0
        x = self.fit_all_coeffs(np.exp(log_opt_rates))
        if x is None: 
            return np.inf

        # Run Simulations
        output_dict = {}
        
        var_dict = {key: val for key, val in self.var['reactor'].items()}
        var_dict['t_unc'] = self.t_unc
        var_dict.update(self.opt_settings)
        
        display_ind_var = None
        display_observable = None
                                                                             
        if self.multiprocessing:
            args_list = ((var_dict, self.coef_opt, x, shock) for shock in self.shocks2run)
            calc_resid_outputs = self.pool.map(calculate_residuals, args_list)
            for calc_resid_output, shock in zip(calc_resid_outputs, self.shocks2run):
                append_output(output_dict, calc_resid_output)
                if shock is self.parent.display_shock:
                    display_ind_var = calc_resid_output['independent_var'] 
                    display_observable = calc_resid_output['observable']

        else:
            mpMech['obj'] = self.mech
            
            for shock in self.shocks2run:
                args_list = (var_dict, self.coef_opt, x, shock)
                calc_resid_output = calculate_residuals(args_list)
                append_output(output_dict, calc_resid_output)
                if shock is self.parent.display_shock:
                    display_ind_var = calc_resid_output['independent_var'] 
                    display_observable = calc_resid_output['observable']
        
        loss_resid = np.array(output_dict['loss'])

        if np.size(loss_resid) == 1:  # optimizing single experiment
            loss_outlier = 0
            loss_exp = loss_resid
        else:                   # optimizing multiple experiments
            loss_min = loss_resid.min()
            loss_outlier = outlier(loss_resid, a=self.opt_settings['loss_alpha'], c=self.opt_settings['loss_c'])
            loss_exp = generalized_loss_fcn(loss_resid, mu=loss_min, a=self.opt_settings['loss_alpha'], c=loss_outlier)
            loss_exp = rescale_loss_fcn(loss_resid, loss_exp)           
        
        if self.opt_settings['obj_fcn_type'] == 'Residual':
            obj_fcn = np.median(loss_exp)

        elif self.opt_settings['obj_fcn_type'] == 'Bayesian':
            import optimize.CheKiPEUQ_from_Frhodo
            Bayesian_dict = self.Bayesian_dict                
            Bayesian_dict['rate_constants_current_guess'] = deepcopy(log_opt_rates)
            Bayesian_dict['rate_constants_parameters_current_guess'] = deepcopy(x)
<<<<<<< HEAD
=======
            print("line 397, rate_constants_current_guess", Bayesian_dict['rate_constants_current_guess'])
            print("line 397, rate_constants_parameters_current_guess", Bayesian_dict['rate_constants_parameters_current_guess'])
>>>>>>> b5b32d49
            Bayesian_dict['pars_current_guess'] = np.concatenate( (Bayesian_dict['rate_constants_current_guess'], Bayesian_dict['rate_constants_parameters_current_guess'] ) )
            Bayesian_dict['last_obs_sim_interp'] = np.concatenate(output_dict['obs_sim_interp'], axis=0)
            Bayesian_dict['observed_data'] = np.concatenate(output_dict['obs_exp'], axis=0)
            Bayesian_dict['observed_data_lower_bounds'] = []
            Bayesian_dict['observed_data_upper_bounds'] = []
            def get_last_obs_sim_interp(varying_rate_vals): #A. Savara added this. It needs to be here.
                try:
                    last_obs_sim_interp = Bayesian_dict['last_obs_sim_interp']
                    last_obs_sim_interp = np.array(last_obs_sim_interp).T
                except:
                    print("this is line 422! There may be an error occurring!")
                    last_obs_sim_interp = None
                return last_obs_sim_interp
            Bayesian_dict['simulation_function'] = get_last_obs_sim_interp #using wrapper that just returns the last_obs_sim_interp
            
            if np.size(loss_resid) == 1:  # optimizing single experiment
                Bayesian_dict['weights_data'] = np.array(output_dict['aggregate_weights'], dtype=object).flatten()
            else:
                aggregate_weights = np.array(output_dict['aggregate_weights'], dtype=object)
<<<<<<< HEAD
                exp_loss_weights = loss_exp/generalized_loss_fcn(loss_resid) # comparison is between selected loss fcn and SSE (L2 loss)
                Bayesian_dict['weights_data'] = np.concatenate(aggregate_weights*exp_loss_weights, axis=0).flatten()
=======
                SSE = generalized_loss_fcn(loss_resid, mu=loss_min)
                SSE = rescale_loss_fcn(loss_resid, SSE)
                exp_loss_weights = loss_exp/SSE # comparison is between selected loss fcn and SSE (L2 loss)
                Bayesian_dict['weights_data'] = np.concatenate(aggregate_weights*exp_loss_weights, axis=0)
>>>>>>> b5b32d49
            
            #Bayesian_dict['weights_data'] /= np.max(Bayesian_dict['weights_data'])  # if we want to normalize by maximum

            #for val in Bayesian_dict['weights_data']:
            #    print(val)

           
            #Step 3 of Bayesian:  create a CheKiPEUQ_PE_Object (this is a class object)
            #NOTE: normally, the Bayesian object would be created earlier. However, we are using a non-standard application
            #where the observed_data uncertainties might change with each simulation.
            #To gain efficiency, we could cheat and se the feature get_responses_simulation_uncertainties function of CheKiPEUQ, 
            #or could create a new get_responses_observed_uncertainties function in CheKiPEUQ
            #for now we will just create a new PE_object each time.
            if np.shape(Bayesian_dict['weights_data']) != np.shape(Bayesian_dict['observed_data']):
                sys.exit()
            
            CheKiPEUQ_PE_object = optimize.CheKiPEUQ_from_Frhodo.load_into_CheKiPUEQ(
                simulation_function=    Bayesian_dict['simulation_function'],
                observed_data=          Bayesian_dict['observed_data'],
                pars_initial_guess =    Bayesian_dict['pars_initial_guess_truncated'],
                pars_lower_bnds =       Bayesian_dict['pars_lower_bnds_truncated'],   
                pars_upper_bnds =       Bayesian_dict['pars_upper_bnds_truncated'],   
                pars_bnds_exist =       Bayesian_dict['pars_bnds_exist_truncated'],
                observed_data_lower_bounds= Bayesian_dict['observed_data_lower_bounds'],
                observed_data_upper_bounds= Bayesian_dict['observed_data_upper_bounds'],
                weights_data=               Bayesian_dict['weights_data'],
                pars_uncertainty_distribution=  Bayesian_dict['pars_uncertainty_distribution'],
                num_rate_constants_and_rate_constant_parameters = [len(Bayesian_dict['rate_constants_initial_guess']), len(Bayesian_dict['rate_constants_parameters_initial_guess'])]
                ) #this is assigned in the "__init__" function up above.
            #Step 4 of Bayesian:  call a function to get the posterior density which will be used as the objective function.
            #We need to provide the current values of the varying_rate_vals to feed into the function.
            #print("line 406", varying_rate_vals_indices)
            
            
            #varying_rate_vals = np.array(output_dict['shock']['rate_val'])[list(varying_rate_vals_indices)] #when extracting a list of multiple indices, instead of array[index] one use array[[indices]]
            Bayesian_dict['pars_current_guess_truncated'] = optimize.CheKiPEUQ_from_Frhodo.remove_unbounded_values(Bayesian_dict['pars_current_guess'], Bayesian_dict['unbounded_indices'] ) 
            
            log_posterior_density = optimize.CheKiPEUQ_from_Frhodo.get_log_posterior_density(CheKiPEUQ_PE_object, Bayesian_dict['pars_current_guess_truncated'])
            #Step 5 of Bayesian:  return the objective function and any other metrics desired.
            obj_fcn = -1*log_posterior_density #need neg_logP because minimizing.
            print("line 481 of fit_fcn, Bayesian obj_fcn", obj_fcn)
           
        # For updating
        self.i += 1
        if not optimizing or self.i % 1 == 0:#5 == 0: # updates plot every 5
            if obj_fcn == 0:
                obj_fcn = np.inf
            
            stat_plot = {'shocks2run': self.shocks2run, 'resid': output_dict['resid'], 
                        'resid_outlier': loss_outlier, 'weights': output_dict['weights']}
            
            if 'KDE' in output_dict:
                stat_plot['KDE'] = output_dict['KDE']
                allResid = np.concatenate(output_dict['resid'], axis=0)
                
                stat_plot['fit_result'] = fitres = self.dist.fit(allResid)
                stat_plot['QQ'] = []
                for resid in stat_plot['resid']:
                    QQ = stats.probplot(resid, sparams=fitres, dist=self.dist, fit=False)
                    QQ = np.array(QQ).T
                    stat_plot['QQ'].append(QQ)
            
            update = {'type': self.opt_type, 'i': self.i, 
                      'obj_fcn': obj_fcn, 'stat_plot': stat_plot, 
                      's': s, 'x': x, 'coef_opt': self.coef_opt, 
                      'ind_var': display_ind_var, 'observable': display_observable}
            
            self.signals.update.emit(update)
                
        if optimizing:
            return obj_fcn
        else:
            return obj_fcn, x, output_dict['shock']
            
    def fit_all_coeffs(self, all_rates):      
        coeffs = []
        i = 0
        for rxn_coef in self.rxn_coef_opt:
            rxnIdx = rxn_coef['rxnIdx']
            T, P, X = rxn_coef['T'], rxn_coef['P'], rxn_coef['X']
            coef_x0 = rxn_coef['coef_x0']
            coef_bnds = [rxn_coef['coef_bnds']['lower'], rxn_coef['coef_bnds']['upper']]
            rxn_rates = all_rates[i:i+len(T)]
            if len(coeffs) == 0:
                coeffs = fit_coeffs(rxn_rates, T, P, X, rxn_coef['coefName'], rxnIdx, coef_x0, coef_bnds, self.mech)
                if coeffs is None:
                    return
            else:
                coeffs_append = fit_coeffs(rxn_rates, T, P, X, rxn_coef['coefName'], rxnIdx, coef_x0, coef_bnds, self.mech)
                if coeffs_append is None:
                    return
                coeffs = np.append(coeffs, coeffs_append)
            
            i += len(T)

        return coeffs<|MERGE_RESOLUTION|>--- conflicted
+++ resolved
@@ -335,15 +335,6 @@
             self.Bayesian_dict['rate_constants_parameters_upper_bnds'] = np.array(self.Bayesian_dict['rate_constants_parameters_upper_bnds']).flatten()
             #self.Bayesian_dict['rate_constants_parameters_bnds_exist'] does not get flattened because it is a list of list/arrays (so we don't want it flattened).
 
-<<<<<<< HEAD
-=======
-            print("line 310 !!!!!! the below shows that the activation energy initial guess is 34 million!!! It does not match the reaction table.")
-            print("line 310 rate_constants_parameters_initial_guess", len(self.Bayesian_dict['rate_constants_parameters_initial_guess']), self.Bayesian_dict['rate_constants_parameters_initial_guess'])
-            print("line 310 rate_constants_parameters_lower_bnds", len(self.Bayesian_dict['rate_constants_parameters_lower_bnds']), self.Bayesian_dict['rate_constants_parameters_lower_bnds'])
-            print("line 310 rate_constants_parameters_upper_bnds", len(self.Bayesian_dict['rate_constants_parameters_upper_bnds']), self.Bayesian_dict['rate_constants_parameters_upper_bnds'])
-            print("line 310 rate_constants_parameters_bnds_exist", len(self.Bayesian_dict['rate_constants_parameters_bnds_exist']), self.Bayesian_dict['rate_constants_parameters_bnds_exist'])
-            print("line 310", self.rxn_coef_opt);
->>>>>>> b5b32d49
             Bayesian_dict = self.Bayesian_dict            
             import optimize.CheKiPEUQ_from_Frhodo    
             #concatenate all of the initial guesses and bounds. 
@@ -437,11 +428,6 @@
             Bayesian_dict = self.Bayesian_dict                
             Bayesian_dict['rate_constants_current_guess'] = deepcopy(log_opt_rates)
             Bayesian_dict['rate_constants_parameters_current_guess'] = deepcopy(x)
-<<<<<<< HEAD
-=======
-            print("line 397, rate_constants_current_guess", Bayesian_dict['rate_constants_current_guess'])
-            print("line 397, rate_constants_parameters_current_guess", Bayesian_dict['rate_constants_parameters_current_guess'])
->>>>>>> b5b32d49
             Bayesian_dict['pars_current_guess'] = np.concatenate( (Bayesian_dict['rate_constants_current_guess'], Bayesian_dict['rate_constants_parameters_current_guess'] ) )
             Bayesian_dict['last_obs_sim_interp'] = np.concatenate(output_dict['obs_sim_interp'], axis=0)
             Bayesian_dict['observed_data'] = np.concatenate(output_dict['obs_exp'], axis=0)
@@ -461,15 +447,10 @@
                 Bayesian_dict['weights_data'] = np.array(output_dict['aggregate_weights'], dtype=object).flatten()
             else:
                 aggregate_weights = np.array(output_dict['aggregate_weights'], dtype=object)
-<<<<<<< HEAD
-                exp_loss_weights = loss_exp/generalized_loss_fcn(loss_resid) # comparison is between selected loss fcn and SSE (L2 loss)
-                Bayesian_dict['weights_data'] = np.concatenate(aggregate_weights*exp_loss_weights, axis=0).flatten()
-=======
                 SSE = generalized_loss_fcn(loss_resid, mu=loss_min)
                 SSE = rescale_loss_fcn(loss_resid, SSE)
                 exp_loss_weights = loss_exp/SSE # comparison is between selected loss fcn and SSE (L2 loss)
                 Bayesian_dict['weights_data'] = np.concatenate(aggregate_weights*exp_loss_weights, axis=0)
->>>>>>> b5b32d49
             
             #Bayesian_dict['weights_data'] /= np.max(Bayesian_dict['weights_data'])  # if we want to normalize by maximum
 
