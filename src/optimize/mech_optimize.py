# This file is part of Frhodo. Copyright © 2020, UChicago Argonne, LLC
# and licensed under BSD-3-Clause. See License.txt in the top-level 
# directory for license and copyright information.

from qtpy.QtCore import QThreadPool
import numpy as np
import multiprocessing as mp
from copy import deepcopy

from scipy import stats

from optimize.optimize_worker import Worker
from optimize.fit_fcn import initialize_parallel_worker, update_mech_coef_opt


min_neg_system_value = np.finfo(float).min*(1E-20) # Don't push the limits too hard
min_pos_system_value = np.finfo(float).eps*(1.1)
max_pos_system_value = np.finfo(float).max*(1E-20)


class Multithread_Optimize:
    def __init__(self, parent):
        self.parent = parent

        # Initialize Threads
        parent.optimize_running = False
        # parent.threadpool = QThreadPool()
        # parent.threadpool.setMaxThreadCount(2) # Sets thread count to 1 (1 for gui - this is implicit, 1 for calc)
        # log_txt = 'Multithreading with maximum {:d} threads\n'.format(parent.threadpool.maxThreadCount())
        # parent.log.append(log_txt, alert=False)
        
        # Set Distribution
        self.dist = stats.gennorm

        # Connect Toolbar Functions
        parent.action_Run.triggered.connect(self.start_threads)
        parent.action_Abort.triggered.connect(self.abort_workers)
     
    def start_threads(self):
        parent = self.parent
        parent.path_set.optimized_mech()

        ## Check fit_coeffs
        #from optimize.fit_coeffs import debug
        #debug(parent.mech)

        if parent.directory.invalid: 
            parent.log.append('Invalid directory found\n')
            return
        elif parent.optimize_running:
            parent.log.append('Optimize running flag already set to True\n')
            return
        
        # Specify coefficients to be optimized
        self.coef_opt = coef_opt = self._set_coef_opt()
        if not coef_opt: # if nothing to optimize, don't!
            parent.log.append('No reactions or coefficients set to be optimized\n')
            return         
                
        # Set shocks to be run
        self.shocks2run = []
        for series in parent.series.shock:
            for shock in series:
                # skip not included or exp_data not loaded from experiment
                if not shock['include'] or 'exp_data' in shock['err']: 
                    shock['SIM'] = None
                    continue

                self.shocks2run.append(shock)
        
        if len(self.shocks2run) == 0: # optimize current shock if nothing selected
            self.shocks2run = [parent.display_shock]
        else:
            if not parent.load_full_series_box.isChecked(): # TODO: May want to remove this limitation in future
                parent.log.append('"Load Full Series Into Memory" must be checked for optimization of multiple experiments\n')
                return
            elif len(parent.series_viewer.data_table) == 0:
                parent.log.append('SetsSeries in Series Viewer and select experiments\n')
                return
        
        if len(self.shocks2run) == 0: return    # if no shocks to run return, not sure if necessary anymore

        # Initialize variables in shocks if need be
        for shock in self.shocks2run:      
            # if weight variables aren't set, update
            weight_var = [shock[key] for key in ['weight_max', 'weight_min', 'weight_shift', 'weight_k']]
            if np.isnan(np.hstack(weight_var)).any():
                parent.weight.update(shock=shock)
                shock['weights'] = parent.series.weights(shock['exp_data'][:,0], shock)
                
            # if reactor temperature and pressure aren't set, update
            if np.isnan([shock['T_reactor'], shock['P_reactor']]).any():
                parent.series.set('zone', shock['zone'])
                    
            parent.series.rate_bnds(shock)
        
        shock_conditions = {'T_reactor': [], 'P_reactor': [], 'thermo_mix': []}
        for shock in self.shocks2run:
            for shock_condition in shock_conditions:
                shock_conditions[shock_condition].append(shock[shock_condition])
        
        # Set conditions of rates to be fit for each coefficient
        rxn_coef_opt = self._set_rxn_coef_opt(shock_conditions)
        
        parent.multiprocessing = parent.multiprocessing_box.isChecked()
        
        parent.update_user_settings()
        # parent.set_weights()
        
        parent.abort = False
        parent.optimize_running = True
        
        # Create mechs and duplicate mech variables
        if parent.multiprocessing == True:
            cpu_count = mp.cpu_count()
            # if cpu_count > 1: # leave open processor
                # cpu_count -= 1
            parent.max_processors = np.min([len(self.shocks2run), cpu_count])
            if parent.max_processors == 1:      # if only 1 shock, turn multiprocessing off
                parent.multiprocessing = False
            
            log_str = 'Number of processors: {:d}'.format(parent.max_processors)
            parent.log.append(log_str, alert=False)
        else:
            parent.max_processors = 1
        
        # Pass the function to execute
        self.worker = Worker(parent, self.shocks2run, parent.mech, coef_opt, rxn_coef_opt)
        self.worker.signals.result.connect(self.on_worker_done)
        self.worker.signals.finished.connect(self.thread_complete)
        self.worker.signals.update.connect(self.update)
        self.worker.signals.progress.connect(self.on_worker_progress)
        self.worker.signals.log.connect(parent.log.append)
        self.worker.signals.abort.connect(self.worker.abort)
        
        # Optimization plot
        parent.plot.opt.clear_plot()

        # Reset Hall of Fame
        self.HoF = []   # hall of fame for tracking the best result so far

        # Create Progress Bar
        # parent.create_progress_bar()
                
        if not parent.abort:
            s = 'Optimization starting\n\n   Iteration\t\t Objective Func\tBest Objetive Func'
            parent.log.append(s, alert=False)
            parent.threadpool.start(self.worker)
    
    def _set_coef_opt(self):                   
        mech = self.parent.mech
        coef_opt = []
        for rxnIdx in range(mech.gas.n_reactions):      # searches all rxns
            if not mech.rate_bnds[rxnIdx]['opt']: continue        # ignore fixed reactions
            
            # check all coefficients
            for coefIdx, (coefName, coefDict) in enumerate(mech.coeffs_bnds[rxnIdx].items()):
                if coefDict['opt']:
                    coef_opt.append({'rxnIdx': rxnIdx, 'coefIdx': coefIdx, 'coefName': coefName})
        
        return coef_opt                    
    
    def _set_rxn_coef_opt(self, shock_conditions, min_T_range=1000):
        coef_opt = deepcopy(self.coef_opt)
        mech = self.parent.mech
        rxn_coef_opt = []
        for coef in coef_opt:
            if len(rxn_coef_opt) == 0 or coef['rxnIdx'] != rxn_coef_opt[-1]['rxnIdx']:
                rxn_coef_opt.append(coef)
                rxn_coef_opt[-1]['coefIdx'] = [rxn_coef_opt[-1]['coefIdx']]
                rxn_coef_opt[-1]['coefName'] = [rxn_coef_opt[-1]['coefName']]
            else:
                rxn_coef_opt[-1]['coefIdx'].append(coef['coefIdx'])
                rxn_coef_opt[-1]['coefName'].append(coef['coefName'])

        T_bnds = np.array([np.min(shock_conditions['T_reactor']), np.max(shock_conditions['T_reactor'])])
        if T_bnds[1] - T_bnds[0] < min_T_range:  # if T_range isn't large enough increase it
            T_mean = np.mean(T_bnds)
            T_bnds = np.array([T_mean-min_T_range/2, T_mean+min_T_range/2])
            # T_bnds = np.ones_like(T_bnds)*np.mean(T_bnds) + np.ones_like(T_bnds)*[-1, 1]*min_T_range/2
        invT_bnds = np.divide(10000, T_bnds)
        P_bnds = [np.min(shock_conditions['P_reactor']), np.max(shock_conditions['P_reactor'])]
        for rxn_coef in rxn_coef_opt:
            # Set coefficient initial values and bounds
            rxnIdx = rxn_coef['rxnIdx']
            rxn_coef['coef_x0'] = []
            rxn_coef['coef_bnds'] = {'lower': [], 'upper': [], 'exist': []}
            
            for coefName in rxn_coef['coefName']:
                coef_x0 = mech.coeffs_bnds[rxnIdx][coefName]['resetVal']
                rxn_coef['coef_x0'].append(coef_x0)

                coef_limits = mech.coeffs_bnds[rxnIdx][coefName]['limits']()
                if np.isnan(coef_limits).any():
                    if coefName == 'pre_exponential_factor':
                        rxn_coef['coef_bnds']['lower'].append(min_pos_system_value)             # A should be positive
                    elif coefName == 'activation_energy' and coef_x0 > 0:
                        rxn_coef['coef_bnds']['lower'].append(0)                                # Ea shouldn't change sign
                    else:
                        rxn_coef['coef_bnds']['lower'].append(min_neg_system_value)
            
                    if coefName == 'activation_energy' and coef_x0 < 0:   # Ea shouldn't change sign
                        rxn_coef['coef_bnds']['upper'].append(0)
                    else:
                        rxn_coef['coef_bnds']['upper'].append(max_pos_system_value)
                else:
                    rxn_coef['coef_bnds']['lower'].append(coef_limits[0])
                    rxn_coef['coef_bnds']['upper'].append(coef_limits[1])
                
<<<<<<< HEAD

            lb_exist = [x != min_neg_system_value for x in rxn_coef['coef_bnds']['lower']]
            ub_exist = [x != max_pos_system_value for x in rxn_coef['coef_bnds']['upper']]
=======
            lb_exist = [abs(x) == max_pos_system_value for x in rxn_coef['coef_bnds']['lower']]
            ub_exist = [abs(x) == max_pos_system_value for x in rxn_coef['coef_bnds']['upper']]
>>>>>>> b311b0a7
            rxn_coef['coef_bnds']['exist'] = np.array((lb_exist, ub_exist)).T
            
            # Set evaluation rate conditions
            n_coef = len(rxn_coef['coefIdx'])
            rxn_coef['invT'] = np.linspace(*invT_bnds, n_coef)
            rxn_coef['T'] = np.divide(10000, rxn_coef['invT'])
            rxn_coef['P'] = np.linspace(*P_bnds, n_coef)
            rxn_coef['X'] = shock_conditions['thermo_mix'][0]   # TODO: IF MIXTURE COMPOSITION FOR DUMMY RATES MATTER CHANGE HERE
            
        return rxn_coef_opt

    def update(self, result):
        obj_fcn_str = f"{result['obj_fcn']:.3e}"
        replace_strs = [['e+', 'e'], ['e0', 'e'], ['e0', ''], ['e-0', 'e-']]
        for pair in replace_strs:
            obj_fcn_str = obj_fcn_str.replace(pair[0], pair[1])
        result['obj_fcn_str'] = obj_fcn_str

        # Update Hall of Fame
        if not self.HoF:
            self.HoF = result
        elif result['obj_fcn'] < self.HoF['obj_fcn']:
            self.HoF = result
        
        self.parent.log.append('\t{:s} {:^5d}\t\t\t{:^s}\t\t\t{:^s}'.format(
            result['type'][0].upper(), result['i'], obj_fcn_str, self.HoF['obj_fcn_str']), alert=False)
        self.parent.tree.update_coef_rate_from_opt(result['coef_opt'], result['x'])
        
        # if displayed shock isn't in shocks being optimized, calculate the new plot
        if result['ind_var'] is None and result['observable'] is None:
            self.parent.run_single()
        else:       # if displayed shock in list being optimized, show result
            self.parent.plot.signal.update_sim(result['ind_var'][:,0], result['observable'][:,0])
        
        self.parent.plot.opt.update(result['stat_plot'])
    
    def on_worker_progress(self, perc_completed, time_left):
        self.parent.update_progress(perc_completed, time_left)
    
    def thread_complete(self): pass
    
    def on_worker_done(self, result):
        parent = self.parent
        parent.optimize_running = False
        if result is None or len(result) == 0: return
        
        # update mech to optimized one
        if 'local' in result:
            update_mech_coef_opt(parent.mech, self.coef_opt, result['local']['x'])
        else:
            update_mech_coef_opt(parent.mech, self.coef_opt, result['global']['x'])
        
        for opt_type, res in result.items():
            total_shock_eval = (res['nfev']+1)*len(self.shocks2run)
            message = res['message'][:1].lower() + res['message'][1:]
            
            parent.log.append('\n{:s} {:s}'.format(opt_type.capitalize(), message))
            parent.log.append('\telapsed time:\t{:.2f}'.format(res['time']), alert=False)
            parent.log.append('\tAvg Std Residual:\t{:.3e}'.format(res['fval']), alert=False)
            parent.log.append('\topt iters:\t\t{:.0f}'.format(res['nfev']+1), alert=False)
            parent.log.append('\tshock evals:\t{:.0f}'.format(total_shock_eval), alert=False)
            parent.log.append('\tsuccess:\t\t{:}'.format(res['success']), alert=False)
        
        parent.log.append('\n', alert=False)
        parent.save.chemkin_format(parent.mech.gas, parent.path_set.optimized_mech())
        parent.path_set.mech()  # update mech pulldown choices

    def abort_workers(self):
        if hasattr(self, 'worker'):
            self.worker.signals.abort.emit()
            self.parent.abort = True
            self.update(self.HoF)
            # self.parent.update_progress(100, '00:00:00') # This turns off the progress bar<|MERGE_RESOLUTION|>--- conflicted
+++ resolved
@@ -206,15 +206,9 @@
                 else:
                     rxn_coef['coef_bnds']['lower'].append(coef_limits[0])
                     rxn_coef['coef_bnds']['upper'].append(coef_limits[1])
-                
-<<<<<<< HEAD
 
             lb_exist = [x != min_neg_system_value for x in rxn_coef['coef_bnds']['lower']]
             ub_exist = [x != max_pos_system_value for x in rxn_coef['coef_bnds']['upper']]
-=======
-            lb_exist = [abs(x) == max_pos_system_value for x in rxn_coef['coef_bnds']['lower']]
-            ub_exist = [abs(x) == max_pos_system_value for x in rxn_coef['coef_bnds']['upper']]
->>>>>>> b311b0a7
             rxn_coef['coef_bnds']['exist'] = np.array((lb_exist, ub_exist)).T
             
             # Set evaluation rate conditions
